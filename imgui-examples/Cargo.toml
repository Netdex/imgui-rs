[package]
name = "imgui-examples"
version = "0.0.0"
edition = "2018"
description = "imgui crate examples using Glium backend"
homepage = "https://github.com/imgui-rs/imgui-rs"
repository = "https://github.com/imgui-rs/imgui-rs"
license = "MIT/Apache-2.0"
publish = false

[dev-dependencies]
clipboard = "0.5"
glium = { version = "0.32.1", default-features = true }
image = "0.23"
imgui = { path = "../imgui", features = ["tables-api"] }
imgui-glium-renderer = { path = "../imgui-glium-renderer" }
<<<<<<< HEAD
imgui-winit-support = { path = "../imgui-winit-support", features=["viewports"] }

glow = "0.11.2"
glutin = "0.28.0"
=======
imgui-winit-support = { path = "../imgui-winit-support" }

# Pin indirect dependency scoped-tls to 1.0.0
# as 1.0.1 bumped MSRV to 1.59
# Used only in
# imgui-examples -> glium -> glutin -> wayland-client -> scoped-tls
# so not worth bumping MSRV for this basically to keep CI happy
# FIXME: Remove this for imgui-rs v0.10 and bump MSRV
scoped-tls = "=1.0.0"
>>>>>>> b1e66d05
<|MERGE_RESOLUTION|>--- conflicted
+++ resolved
@@ -14,13 +14,7 @@
 image = "0.23"
 imgui = { path = "../imgui", features = ["tables-api"] }
 imgui-glium-renderer = { path = "../imgui-glium-renderer" }
-<<<<<<< HEAD
 imgui-winit-support = { path = "../imgui-winit-support", features=["viewports"] }
-
-glow = "0.11.2"
-glutin = "0.28.0"
-=======
-imgui-winit-support = { path = "../imgui-winit-support" }
 
 # Pin indirect dependency scoped-tls to 1.0.0
 # as 1.0.1 bumped MSRV to 1.59
@@ -28,5 +22,4 @@
 # imgui-examples -> glium -> glutin -> wayland-client -> scoped-tls
 # so not worth bumping MSRV for this basically to keep CI happy
 # FIXME: Remove this for imgui-rs v0.10 and bump MSRV
-scoped-tls = "=1.0.0"
->>>>>>> b1e66d05
+scoped-tls = "=1.0.0"